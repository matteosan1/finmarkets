--- conflicted
+++ resolved
@@ -7,10 +7,6 @@
 from datetime import date
 from dateutil.relativedelta import relativedelta
 
-<<<<<<< HEAD
-
-def saveObj(filename, obj):
-=======
 def saveObj(filename, obj):
     """
     Utility function to pickle any "finmarkets" object
@@ -22,16 +18,10 @@
     obj: finmarkets object
         the object to pickle
     """
->>>>>>> b2ea6a37
     with open(filename, 'wb') as f:
         pickle.dump(obj, f, 2)
 
 def loadObj(filename):
-<<<<<<< HEAD
-    with open(filename, "rb") as f:
-        return pickle.load(f)
-    
-=======
     """
     Utility function to unpickle any "finmarkets" object
 
@@ -42,7 +32,6 @@
     """    
     with open(filename, "rb") as f:
         return pickle.load(f)
->>>>>>> b2ea6a37
 
 def maturity_from_str(maturity):
     """
